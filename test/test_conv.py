--- conflicted
+++ resolved
@@ -238,161 +238,6 @@
     shapes = [[19, 18, 17]]
     batchsizes = [1, 2]
 
-<<<<<<< HEAD
-class TestSpConv(TestCase):
-    def testSpConv3d(self):
-        np.random.seed(71)
-        torch.manual_seed(705)
-        devices = ["cuda:0"]
-        shapes = [[4, 4, 4]]
-        batchsizes = [1, 2]
-
-        in_channels = [4]
-        out_channels = [32, 48, 64]
-        ksizes = [2, 3]
-        strides = [1, 2, 3]
-        paddings = [0, 1, 2]
-        dilations = [1, 2, 3]
-        ksizes = [3]
-        strides = [1]
-        paddings = [0]
-        dilations = [1]
-
-        algos = [
-            ConvAlgo.MaskImplicitGemm,
-            # ConvAlgo.MaskSplitImplicitGemm
-        ]
-        # algos = [ConvAlgo.MaskSplitImplicitGemm]
-
-        for dev, shape, bs, IC, OC, k, s, p, d, al in params_grid(
-                devices, shapes, batchsizes, in_channels, out_channels, ksizes,
-                strides, paddings, dilations, algos):
-            if all([s > 1, d > 1]):
-                continue  # don't support this.
-            device = torch.device(dev)
-            num_points = [10] * bs
-            dtype = torch.float32
-            net = SparseConv3dTestTorch(1,
-                                        3,
-                                        shape,
-                                        IC,
-                                        OC,
-                                        k,
-                                        s,
-                                        p,
-                                        d,
-                                        algo=al).to(device).to(dtype)
-            net_ref = Conv3dTestTorch(1, 3, shape, IC, OC, k, s, p,
-                                      d).to(device).to(dtype)
-
-            sparse_dict = generate_sparse_data(shape, num_points, IC)
-
-            features = np.ascontiguousarray(sparse_dict["features"]).astype(
-                np.float32)
-            indices = np.ascontiguousarray(
-                sparse_dict["indices"][:, [3, 0, 1, 2]]).astype(np.int32)
-            # print(k, s, p, d, features.mean(), indices.mean())
-            # if k == 2 and s == 2 and p == 0 and d == 1:
-            #     breakpoint()
-            features_dense = sparse_dict["features_dense"].astype(np.float32)
-            indices_t = torch.from_numpy(indices).int().to(device)
-            features_t = torch.from_numpy(features).to(device).to(dtype)
-            features_t.requires_grad = True
-            features_dense_t = torch.from_numpy(features_dense).to(device).to(
-                dtype)
-            features_dense_t.requires_grad = True
-            if net.algo == ConvAlgo.Native:
-                if FILTER_HWIO:
-                    filters = np.random.uniform(-1, 1,
-                                                size=[k, k, k, IC,
-                                                      OC]).astype(np.float32)
-                else:
-                    filters = np.random.uniform(-1, 1,
-                                                size=[k, k, k, OC,
-                                                      IC]).astype(np.float32)
-                filters_t = torch.from_numpy(filters).to(device).to(dtype)
-                if FILTER_HWIO:
-                    net_ref.net[0].weight.data[:] = filters_t.permute(
-                        4, 3, 0, 1, 2).contiguous()
-                else:
-                    net_ref.net[0].weight.data[:] = filters_t.permute(
-                        3, 4, 0, 1, 2).contiguous()
-            else:
-                filters = np.random.uniform(-1, 1,
-                                            size=[OC, k, k, k,
-                                                  IC]).astype(np.float32)
-                filters_t = torch.from_numpy(filters).to(device).to(dtype)
-                net_ref.net[0].weight.data[:] = filters_t.permute(
-                    0, 4, 1, 2, 3).contiguous()
-
-            net.net[0].weight.data[:] = filters_t
-            out_ref = net_ref(features_dense_t)
-            out = net(features_t, indices_t, bs).dense()
-            out_np = out.detach().cpu().numpy()
-            out_ref_np = out_ref.detach().cpu().numpy()
-            self.assertAllClose(out_np, out_ref_np, atol=1e-4)
-
-            dout = np.random.uniform(-0.2, 0.2,
-                                     out_ref.shape).astype(features.dtype)
-            dout_t = torch.from_numpy(dout).to(device)
-            out.backward(dout_t)
-            out_ref.backward(dout_t)
-            din_dense = features_dense_t.grad.detach().permute(0, 2, 3, 4,
-                                                               1).contiguous()
-            din_sparse = gather_nd(din_dense, indices_t.long())
-            din = features_t.grad.detach()
-
-            din_np = din.cpu().numpy()
-            din_sparse_np = din_sparse.cpu().numpy()
-            for layer, layer_ref in zip(net.net, net_ref.net):
-                dw = layer.weight.grad.detach().cpu().numpy()
-                dw_ref = layer_ref.weight.grad.detach().cpu().numpy()
-                if net.algo == ConvAlgo.Native:
-                    if FILTER_HWIO:
-                        dw = dw.transpose(4, 3, 0, 1, 2)
-                    else:
-                        dw = dw.transpose(3, 4, 0, 1, 2)
-                else:
-                    # OHWI -> OIHW
-                    dw = dw.transpose(0, 4, 1, 2, 3)
-
-                self.assertAllClose(dw, dw_ref, atol=1e-4)
-            self.assertAllClose(din_np, din_sparse_np, atol=1e-4)
-
-    def testSpDeConv3d(self):
-        np.random.seed(484)
-        devices = ["cuda:0"]
-        shapes = [[19, 18, 17]]
-        batchsizes = [1, 2]
-
-        in_channels = [64]
-        out_channels = [32, 48, 64]
-        ksizes = [2, 3]
-        strides = [2, 3]
-        paddings = [0, 1, 2]
-        dilations = [1, 2, 3]
-        ksizes = [3]
-
-        strides = [1]
-        paddings = [0]
-        dilations = [1]
-
-        for dev, shape, bs, IC, OC, k, s, p, d in params_grid(
-                devices, shapes, batchsizes, in_channels, out_channels, ksizes,
-                strides, paddings, dilations):
-            if all([s > 1, d > 1]):
-                continue  # don't support this.
-            device = torch.device(dev)
-            num_points = [1000] * bs
-
-            sparse_dict = generate_sparse_data(shape, num_points, IC)
-
-            features = np.ascontiguousarray(sparse_dict["features"]).astype(
-                np.float32)
-            indices = np.ascontiguousarray(
-                sparse_dict["indices"][:, [3, 0, 1, 2]]).astype(np.int32)
-            features_dense = sparse_dict["features_dense"].astype(np.float32)
-=======
     in_channels = [32]
     out_channels = [32, 48, 64]
     ksizes = [2, 3]
@@ -441,7 +286,6 @@
             dtype)
         features_dense_t.requires_grad = True
         if net.algo == ConvAlgo.Native and not ALL_WEIGHT_IS_KRSC:
->>>>>>> 66529500
             if FILTER_HWIO:
                 filters = np.random.uniform(-1, 1,
                                             size=[k, k, k, IC,
@@ -655,25 +499,6 @@
 
         out_ref = net_ref(features_dense_t)
         out = net(features_t, indices_t, bs)
-<<<<<<< HEAD
-        # print(out.indices)
-        out = out.dense()
-        out_numpy = out.detach().cpu().numpy()
-        # print(
-        #     np.linalg.norm(out.detach().cpu().numpy() -
-        #                    out_ref.detach().cpu().numpy()))
-        print(out_numpy.min(), out_numpy.max(), out_numpy.mean(),
-              out_numpy.sum())
-    return out_numpy
-
-
-if __name__ == '__main__':
-    # main_subm(algo=spconv.ConvAlgo.SparseConvNet, dtype=torch.float32)
-    # main(algo=spconv.ConvAlgo.SparseConvNet, dtype=torch.float32)
-    # TestCase().assertAllClose(out_my, out_ref)
-    # unittest.main()
-    TestSpConv().testSpConv3d()
-=======
 
         outids = out.indices
         outfeatures = out.features
@@ -704,5 +529,4 @@
 
 
 if __name__ == "__main__":
-    test_spmaxpool3d()
->>>>>>> 66529500
+    test_spmaxpool3d()