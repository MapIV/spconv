--- conflicted
+++ resolved
@@ -44,13 +44,324 @@
     return voxels, coors, gen.grid_size
 
 def waymo_data_large(batch_size=1):
-    gen = Point2VoxelGPU3d([0.1, 0.1, 0.1], [-80, -80, -2, 8000, 8000, 6], 3,
+    gen = Point2VoxelGPU3d([0.1, 0.1, 0.1], [-80, -80, -2, 80, 80, 6], 3,
                            1600000, 1)
     # gen = VoxelGeneratorV2([0.1, 0.1, 0.1], [-80, -80, -2, 80, 80, 6], 1,
     #                        150000)
     data = np.load(Path(__file__).parent / "data" / "benchmark-pc.npz")
     pc = np.ascontiguousarray(data["pc"])
-<<<<<<< HEAD
+    pcs = [pc]
+    for i in range(7):
+        pc2 = pc.copy()
+        pc2[:, 1] += i + 1
+        pcs.append(pc2)
+
+    pc = np.concatenate(pcs)
+    print(pc.shape)
+    voxels_tv, indices_tv, _ = gen.point_to_voxel_hash(tv.from_numpy(pc).cuda())
+    voxels = voxels_tv.cpu().numpy().reshape(-1, 3)
+    coors = indices_tv.cpu().numpy()
+    N = coors.shape[0]
+    print("num voxels", N, gen.grid_size)
+    # breakpoint()
+    coors = np.concatenate([np.full([N, 1], 0, coors.dtype), coors], axis=1)
+    return voxels, coors, gen.grid_size
+
+
+class Net(nn.Module):
+    def __init__(self, shape, algo):
+        super().__init__()
+        pool_algo = algo
+        # pool_algo = ConvAlgo.Native
+        self.net = spconv.SparseSequential(
+            spconv.SubMConv3d(3, 64, 3, bias=False, indice_key="c0",
+                              algo=algo),
+            # spconv.SubMConv3d(32,
+            #                   32,
+            #                   3,
+            #                   bias=False,
+            #                   indice_key="c0",
+            #                   algo=algo),
+            # # nn.BatchNorm1d(32),
+            # # nn.ReLU(),
+            # # spconv.SparseConv3d(64, 64, 2, 2, bias=False,
+            # #                   algo=algo),
+            # spconv.SubMConv3d(32, 64, 3, bias=False, indice_key="c0",
+            #                   algo=algo),
+
+            # spconv.SubMConv3d(64, 64, 3, bias=False, indice_key="c0",
+            #                   algo=algo),
+            # spconv.SubMConv3d(32,
+            #                   32,
+            #                   3,
+            #                   bias=False,
+            #                   indice_key="c0",
+            #                   algo=algo),
+            # # nn.BatchNorm1d(32),
+            # # nn.ReLU(),
+            # # spconv.SparseConv3d(64, 64, 2, 2, bias=False,
+            # #                   algo=algo),
+            # spconv.SubMConv3d(32, 64, 3, bias=False, indice_key="c0",
+            #                   algo=algo),
+            spconv.SubMConv3d(64,
+                              64,
+                              3,
+                              bias=False,
+                              indice_key="c0",
+                              algo=algo),
+            # nn.BatchNorm1d(32),
+            # nn.ReLU(),
+            # spconv.SparseConv3d(64, 64, 2, 2, bias=False, indice_key="m0"),
+            spconv.SparseMaxPool3d(2, 2, algo=pool_algo),
+            spconv.SubMConv3d(64,
+                              96,
+                              3,
+                              bias=False,
+                              indice_key="c1",
+                              algo=algo),
+            spconv.SubMConv3d(96,
+                              96,
+                              3,
+                              bias=False,
+                              indice_key="c1",
+                              algo=algo),
+            # nn.BatchNorm1d(64),
+            # nn.ReLU(),
+            # spconv.SparseConv3d(96, 96, 2, 2, bias=False, indice_key="m1"),
+            spconv.SparseMaxPool3d(2, 2, algo=pool_algo),
+            spconv.SubMConv3d(96,
+                              128,
+                              3,
+                              bias=False,
+                              indice_key="c2",
+                              algo=algo),
+            spconv.SubMConv3d(128,
+                              128,
+                              3,
+                              bias=False,
+                              indice_key="c2",
+                              algo=algo),
+            # nn.BatchNorm1d(128),
+            # nn.ReLU(),
+            # spconv.SparseConv3d(128, 128, 2, 2, bias=False, indice_key="m2"),
+            spconv.SparseMaxPool3d(2, 2, algo=pool_algo),
+            spconv.SubMConv3d(128,
+                              160,
+                              3,
+                              bias=False,
+                              indice_key="c3",
+                              algo=algo),
+            spconv.SubMConv3d(160,
+                              160,
+                              3,
+                              bias=False,
+                              indice_key="c3",
+                              algo=algo),
+            # nn.BatchNorm1d(128),
+            # nn.ReLU(),
+            # spconv.SparseConv3d(160, 160, 2, 2, bias=False, indice_key="m3"),
+            spconv.SparseMaxPool3d(2, 2, algo=pool_algo),
+            spconv.SubMConv3d(160,
+                              192,
+                              3,
+                              bias=False,
+                              indice_key="c4",
+                              algo=algo),
+            spconv.SubMConv3d(192,
+                              192,
+                              3,
+                              bias=False,
+                              indice_key="c4",
+                              algo=algo),
+            # nn.BatchNorm1d(128),
+            # nn.ReLU(),
+            spconv.SparseMaxPool3d(2, 2, indice_key="m4", algo=pool_algo),
+            # spconv.SparseConv3d(192, 192, 2, 2, bias=False, indice_key="m4"),
+            spconv.SubMConv3d(192,
+                              224,
+                              3,
+                              bias=False,
+                              indice_key="c5",
+                              algo=algo),
+            spconv.SubMConv3d(224,
+                              224,
+                              3,
+                              bias=False,
+                              indice_key="c5",
+                              algo=algo),
+            # nn.BatchNorm1d(224),
+            # nn.ReLU(),
+            # spconv.SparseConv3d(224, 224, 2, 2, bias=False, indice_key="m5"),
+            spconv.SparseMaxPool3d(2, 2, indice_key="m5", algo=pool_algo),
+            spconv.SubMConv3d(224,
+                              256,
+                              3,
+                              bias=False,
+                              indice_key="c6",
+                              algo=algo),
+            spconv.SubMConv3d(256,
+                              256,
+                              3,
+                              bias=False,
+                              indice_key="c6",
+                              algo=algo),
+
+            # nn.BatchNorm1d(256),
+            # nn.ReLU(),
+
+            # spconv.SparseInverseConv3d(256, 128, 2, indice_key="m5", bias=False, algo=algo),
+            # # # nn.BatchNorm1d(128),
+            # # # nn.ReLU(),
+
+            # spconv.SparseInverseConv3d(128, 64, 2, indice_key="m4", bias=False, algo=algo),
+        )
+        max_batch_size = 1
+        # grid (dense map) is used for indice generation. use pre-allocated grid can run faster.
+        # self.grid = torch.full([max_batch_size, *shape], -1,
+        #                        dtype=torch.int32).cuda()
+        # self.grid = None
+        self.shape = shape
+
+    def forward(self, features, coors, batch_size, enable_timer: bool = False):
+        x = spconv.SparseConvTensor(features,
+                                    coors,
+                                    self.shape,
+                                    batch_size,
+                                    # self.grid,
+                                    enable_timer=enable_timer)
+        return self.net(x)
+
+
+class Net2(nn.Module):
+    def __init__(self, shape, algo):
+        super().__init__()
+        self.net = spconv.SparseSequential(
+            spconv.SubMConv3d(3,
+                              128,
+                              3,
+                              bias=False,
+                              indice_key="c0",
+                              algo=algo),
+            # spconv.SubMConv3d(32,
+            #                   32,
+            #                   3,
+            #                   bias=False,
+            #                   indice_key="c0",
+            #                   algo=algo),
+            # # nn.BatchNorm1d(32),
+            # # nn.ReLU(),
+            # # spconv.SparseConv3d(64, 64, 2, 2, bias=False,
+            # #                   algo=algo),
+            # spconv.SubMConv3d(32, 64, 3, bias=False, indice_key="c0",
+            #                   algo=algo),
+            spconv.SubMConv3d(128,
+                              128,
+                              3,
+                              bias=False,
+                              indice_key="c0",
+                              algo=algo),
+            # nn.BatchNorm1d(32),
+            # nn.ReLU(),
+            # spconv.SparseMaxPool3d(2, 2),
+            # spconv.SubMConv3d(256,
+            #                   512,
+            #                   3,
+            #                   bias=False,
+            #                   indice_key="c1",
+            #                   algo=algo),
+            # spconv.SubMConv3d(512,
+            #                   512,
+            #                   3,
+            #                   bias=False,
+            #                   indice_key="c1",
+            #                   algo=algo),
+        )
+        max_batch_size = 1
+        # grid (dense map) is used for indice generation. use pre-allocated grid can run faster.
+        self.grid = torch.full([max_batch_size, *shape], -1,
+                               dtype=torch.int32).cuda()
+        # self.grid = None
+        self.shape = shape
+
+    def forward(self, features, coors, batch_size):
+        x = spconv.SparseConvTensor(features, coors, self.shape, batch_size,
+                                    self.grid)
+        return self.net(x)
+
+
+
+class NetSm(nn.Module):
+    def __init__(self, shape, algo):
+        super().__init__()
+        self.net = spconv.SparseSequential(
+            spconv.SubMConv3d(3,
+                              8,
+                              3,
+                              bias=False,
+                              indice_key="c0",
+                              algo=algo),
+            spconv.SubMConv3d(8,
+                              16,
+                              3,
+                              bias=False,
+                              indice_key="c0",
+                              algo=algo),
+            spconv.SubMConv3d(16,
+                              32,
+                              3,
+                              bias=False,
+                              indice_key="c0",
+                              algo=algo),
+            spconv.SubMConv3d(32,
+                              64,
+                              3,
+                              bias=False,
+                              indice_key="c0",
+                              algo=algo),
+            
+        )
+        max_batch_size = 1
+        # grid (dense map) is used for indice generation. use pre-allocated grid can run faster.
+        self.grid = torch.full([max_batch_size, *shape], -1,
+                               dtype=torch.int32).cuda()
+        # self.grid = None
+        self.shape = shape
+
+    def forward(self, features, coors, batch_size, enable_timer: bool = False):
+        x = spconv.SparseConvTensor(features, coors, self.shape, batch_size,
+                                    self.grid, enable_timer=enable_timer)
+        return self.net(x)
+
+import numpy as np
+from cumm import tensorview as tv
+from spconv.core_cc.csrc.sparse.all import SpconvOps
+import pickle
+import torch
+
+from spconv.pytorch.cppcore import torch_tensor_to_tv
+
+
+def sort_bench():
+    with open("/home/yy/asd.pkl", "rb") as f:
+        a_th = pickle.load(f)
+    mask_argsort = torch.empty((1, a_th.shape[1]),
+                               dtype=torch.int32,
+                               device=a_th.device)
+
+    a = a_th.cpu().numpy()[0]
+    a_tv = torch_tensor_to_tv(a_th)
+    mask_argsort_tv = torch_tensor_to_tv(mask_argsort)
+    for i in range(10):
+        a_tv_1 = a_tv.clone()
+        SpconvOps.sort_1d_by_key(a_tv_1[0], mask_argsort_tv[0])
+import json
+def waymo_data_large_debug(batch_size=1):
+    gen = Point2VoxelCPU3d([0.1, 0.1, 0.1], [-80, -80, -2, 80, 80, 6], 3,
+                           1200000, 1)
+    # gen = VoxelGeneratorV2([0.1, 0.1, 0.1], [-80, -80, -2, 80, 80, 6], 1,
+    #                        150000)
+    data = np.load(Path(__file__).parent / "data" / "benchmark-pc.npz")
+    pc = np.ascontiguousarray(data["pc"])
     pc2 = pc.copy()
     pc2[:, 1] += 1
     pc3 = pc.copy()
@@ -67,313 +378,14 @@
     pc8[:, 1] += 7
 
     pc = np.concatenate([pc, pc2, pc3, pc4, pc5, pc6, pc7, pc8])
-=======
-    pcs = [pc]
-    # for i in range(7):
-    #     pc2 = pc.copy()
-    #     pc2[:, 1] += i + 1
-    #     pcs.append(pc2)
-
-    pc = np.concatenate(pcs)
->>>>>>> f3a22f19
     print(pc.shape)
-    voxels_tv, indices_tv, _ = gen.point_to_voxel_hash(tv.from_numpy(pc).cuda())
-    voxels = voxels_tv.cpu().numpy().reshape(-1, 3)
-    coors = indices_tv.cpu().numpy()
+    voxels_tv, indices_tv, _ = gen.point_to_voxel(tv.from_numpy(pc))
+    voxels = voxels_tv.numpy().reshape(-1, 3)
+    coors = indices_tv.numpy()
     N = coors.shape[0]
-    print("num voxels", N, gen.grid_size)
-    # breakpoint()
+    print("num voxels", N)
     coors = np.concatenate([np.full([N, 1], 0, coors.dtype), coors], axis=1)
     return voxels, coors, gen.grid_size
-
-
-class Net(nn.Module):
-    def __init__(self, shape, algo):
-        super().__init__()
-        pool_algo = algo
-        # pool_algo = ConvAlgo.Native
-        self.net = spconv.SparseSequential(
-            spconv.SubMConv3d(3, 64, 3, bias=False, indice_key="c0",
-                              algo=algo),
-            # spconv.SubMConv3d(32,
-            #                   32,
-            #                   3,
-            #                   bias=False,
-            #                   indice_key="c0",
-            #                   algo=algo),
-            # # nn.BatchNorm1d(32),
-            # # nn.ReLU(),
-            # # spconv.SparseConv3d(64, 64, 2, 2, bias=False,
-            # #                   algo=algo),
-            # spconv.SubMConv3d(32, 64, 3, bias=False, indice_key="c0",
-            #                   algo=algo),
-
-            # spconv.SubMConv3d(64, 64, 3, bias=False, indice_key="c0",
-            #                   algo=algo),
-            # spconv.SubMConv3d(32,
-            #                   32,
-            #                   3,
-            #                   bias=False,
-            #                   indice_key="c0",
-            #                   algo=algo),
-            # # nn.BatchNorm1d(32),
-            # # nn.ReLU(),
-            # # spconv.SparseConv3d(64, 64, 2, 2, bias=False,
-            # #                   algo=algo),
-            # spconv.SubMConv3d(32, 64, 3, bias=False, indice_key="c0",
-            #                   algo=algo),
-            spconv.SubMConv3d(64,
-                              64,
-                              3,
-                              bias=False,
-                              indice_key="c0",
-                              algo=algo),
-            # nn.BatchNorm1d(32),
-            # nn.ReLU(),
-            # spconv.SparseConv3d(64, 64, 2, 2, bias=False, indice_key="m0"),
-            spconv.SparseMaxPool3d(2, 2, algo=pool_algo),
-            spconv.SubMConv3d(64,
-                              96,
-                              3,
-                              bias=False,
-                              indice_key="c1",
-                              algo=algo),
-            spconv.SubMConv3d(96,
-                              96,
-                              3,
-                              bias=False,
-                              indice_key="c1",
-                              algo=algo),
-            # nn.BatchNorm1d(64),
-            # nn.ReLU(),
-            # spconv.SparseConv3d(96, 96, 2, 2, bias=False, indice_key="m1"),
-            spconv.SparseMaxPool3d(2, 2, algo=pool_algo),
-            spconv.SubMConv3d(96,
-                              128,
-                              3,
-                              bias=False,
-                              indice_key="c2",
-                              algo=algo),
-            spconv.SubMConv3d(128,
-                              128,
-                              3,
-                              bias=False,
-                              indice_key="c2",
-                              algo=algo),
-            # nn.BatchNorm1d(128),
-            # nn.ReLU(),
-            # spconv.SparseConv3d(128, 128, 2, 2, bias=False, indice_key="m2"),
-            spconv.SparseMaxPool3d(2, 2, algo=pool_algo),
-            spconv.SubMConv3d(128,
-                              160,
-                              3,
-                              bias=False,
-                              indice_key="c3",
-                              algo=algo),
-            spconv.SubMConv3d(160,
-                              160,
-                              3,
-                              bias=False,
-                              indice_key="c3",
-                              algo=algo),
-            # nn.BatchNorm1d(128),
-            # nn.ReLU(),
-            # spconv.SparseConv3d(160, 160, 2, 2, bias=False, indice_key="m3"),
-            spconv.SparseMaxPool3d(2, 2, algo=pool_algo),
-            spconv.SubMConv3d(160,
-                              192,
-                              3,
-                              bias=False,
-                              indice_key="c4",
-                              algo=algo),
-            spconv.SubMConv3d(192,
-                              192,
-                              3,
-                              bias=False,
-                              indice_key="c4",
-                              algo=algo),
-            # nn.BatchNorm1d(128),
-            # nn.ReLU(),
-            spconv.SparseMaxPool3d(2, 2, indice_key="m4", algo=pool_algo),
-            # spconv.SparseConv3d(192, 192, 2, 2, bias=False, indice_key="m4"),
-            spconv.SubMConv3d(192,
-                              224,
-                              3,
-                              bias=False,
-                              indice_key="c5",
-                              algo=algo),
-            spconv.SubMConv3d(224,
-                              224,
-                              3,
-                              bias=False,
-                              indice_key="c5",
-                              algo=algo),
-            # nn.BatchNorm1d(224),
-            # nn.ReLU(),
-            # spconv.SparseConv3d(224, 224, 2, 2, bias=False, indice_key="m5"),
-            spconv.SparseMaxPool3d(2, 2, indice_key="m5", algo=pool_algo),
-            spconv.SubMConv3d(224,
-                              256,
-                              3,
-                              bias=False,
-                              indice_key="c6",
-                              algo=algo),
-            spconv.SubMConv3d(256,
-                              256,
-                              3,
-                              bias=False,
-                              indice_key="c6",
-                              algo=algo),
-
-            # nn.BatchNorm1d(256),
-            # nn.ReLU(),
-
-            # spconv.SparseInverseConv3d(256, 128, 2, indice_key="m5", bias=False, algo=algo),
-            # # # nn.BatchNorm1d(128),
-            # # # nn.ReLU(),
-
-            # spconv.SparseInverseConv3d(128, 64, 2, indice_key="m4", bias=False, algo=algo),
-        )
-        max_batch_size = 1
-        # grid (dense map) is used for indice generation. use pre-allocated grid can run faster.
-        # self.grid = torch.full([max_batch_size, *shape], -1,
-        #                        dtype=torch.int32).cuda()
-        # self.grid = None
-        self.shape = shape
-
-    def forward(self, features, coors, batch_size, enable_timer: bool = False):
-        x = spconv.SparseConvTensor(features,
-                                    coors,
-                                    self.shape,
-                                    batch_size,
-                                    # self.grid,
-                                    enable_timer=enable_timer)
-        return self.net(x)
-
-
-class Net2(nn.Module):
-    def __init__(self, shape, algo):
-        super().__init__()
-        self.net = spconv.SparseSequential(
-            spconv.SubMConv3d(3,
-                              128,
-                              3,
-                              bias=False,
-                              indice_key="c0",
-                              algo=algo),
-            # spconv.SubMConv3d(32,
-            #                   32,
-            #                   3,
-            #                   bias=False,
-            #                   indice_key="c0",
-            #                   algo=algo),
-            # # nn.BatchNorm1d(32),
-            # # nn.ReLU(),
-            # # spconv.SparseConv3d(64, 64, 2, 2, bias=False,
-            # #                   algo=algo),
-            # spconv.SubMConv3d(32, 64, 3, bias=False, indice_key="c0",
-            #                   algo=algo),
-            spconv.SubMConv3d(128,
-                              128,
-                              3,
-                              bias=False,
-                              indice_key="c0",
-                              algo=algo),
-            # nn.BatchNorm1d(32),
-            # nn.ReLU(),
-            # spconv.SparseMaxPool3d(2, 2),
-            # spconv.SubMConv3d(256,
-            #                   512,
-            #                   3,
-            #                   bias=False,
-            #                   indice_key="c1",
-            #                   algo=algo),
-            # spconv.SubMConv3d(512,
-            #                   512,
-            #                   3,
-            #                   bias=False,
-            #                   indice_key="c1",
-            #                   algo=algo),
-        )
-        max_batch_size = 1
-        # grid (dense map) is used for indice generation. use pre-allocated grid can run faster.
-        self.grid = torch.full([max_batch_size, *shape], -1,
-                               dtype=torch.int32).cuda()
-        # self.grid = None
-        self.shape = shape
-
-    def forward(self, features, coors, batch_size):
-        x = spconv.SparseConvTensor(features, coors, self.shape, batch_size,
-                                    self.grid)
-        return self.net(x)
-
-
-
-class NetSm(nn.Module):
-    def __init__(self, shape, algo):
-        super().__init__()
-        self.net = spconv.SparseSequential(
-            spconv.SubMConv3d(3,
-                              8,
-                              3,
-                              bias=False,
-                              indice_key="c0",
-                              algo=algo),
-            spconv.SubMConv3d(8,
-                              16,
-                              3,
-                              bias=False,
-                              indice_key="c0",
-                              algo=algo),
-            spconv.SubMConv3d(16,
-                              32,
-                              3,
-                              bias=False,
-                              indice_key="c0",
-                              algo=algo),
-            spconv.SubMConv3d(32,
-                              64,
-                              3,
-                              bias=False,
-                              indice_key="c0",
-                              algo=algo),
-            
-        )
-        max_batch_size = 1
-        # grid (dense map) is used for indice generation. use pre-allocated grid can run faster.
-        self.grid = torch.full([max_batch_size, *shape], -1,
-                               dtype=torch.int32).cuda()
-        # self.grid = None
-        self.shape = shape
-
-    def forward(self, features, coors, batch_size, enable_timer: bool = False):
-        x = spconv.SparseConvTensor(features, coors, self.shape, batch_size,
-                                    self.grid, enable_timer=enable_timer)
-        return self.net(x)
-
-import numpy as np
-from cumm import tensorview as tv
-from spconv.core_cc.csrc.sparse.all import SpconvOps
-import pickle
-import torch
-
-from spconv.pytorch.cppcore import torch_tensor_to_tv
-
-
-def sort_bench():
-    with open("/home/yy/asd.pkl", "rb") as f:
-        a_th = pickle.load(f)
-    mask_argsort = torch.empty((1, a_th.shape[1]),
-                               dtype=torch.int32,
-                               device=a_th.device)
-
-    a = a_th.cpu().numpy()[0]
-    a_tv = torch_tensor_to_tv(a_th)
-    mask_argsort_tv = torch_tensor_to_tv(mask_argsort)
-    for i in range(10):
-        a_tv_1 = a_tv.clone()
-        SpconvOps.sort_1d_by_key(a_tv_1[0], mask_argsort_tv[0])
-import json
 
 def main():
     import pickle
@@ -381,9 +393,9 @@
     np.random.seed(50051)
     torch.manual_seed(50051)
     # voxels, coors, spatial_shape = waymo_data(num_features=3)
-    # with open(Path(__file__).parent / "data" / "test_spconv.pkl", "rb") as f:
-    #     (voxels, coors, spatial_shape) = pickle.load(f)
-    voxels, coors, spatial_shape = waymo_data_large()
+    with open(Path(__file__).parent / "data" / "test_spconv.pkl", "rb") as f:
+        (voxels, coors, spatial_shape) = pickle.load(f)
+    # voxels, coors, spatial_shape = waymo_data_large_debug()
     # breakpoint()
 
     print(spatial_shape)
