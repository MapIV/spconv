# Copyright 2021 Yan Yan
#
# Licensed under the Apache License, Version 2.0 (the "License");
# you may not use this file except in compliance with the License.
# You may obtain a copy of the License at
#
#     http://www.apache.org/licenses/LICENSE-2.0
#
# Unless required by applicable law or agreed to in writing, software
# distributed under the License is distributed on an "AS IS" BASIS,
# WITHOUT WARRANTIES OR CONDITIONS OF ANY KIND, either express or implied.
# See the License for the specific language governing permissions and
# limitations under the License.

import sys
import pickle 

import torch
from torch import nn
from torch.autograd import Function
from typing import Optional, TypeVar
from spconv.pytorch.core import SparseConvTensor
from spconv.tools import CUDAKernelTimer
from spconv.pytorch import ops, SparseConvTensor
from spconv.pytorch.constants import PYTORCH_VERSION
from spconv.debug_utils import spconv_save_debug_data
from torch.autograd.function import once_differentiable
import numpy as np
from pathlib import Path
from spconv.pytorch.hash import HashTable
from cumm.gemm.layout import to_stride
from typing import List
from functools import reduce 

_MAX_INT32 = 2147483647

_T = TypeVar("_T")

def identity_decorator(func: _T) -> _T:
    return func

if PYTORCH_VERSION >= [1, 6, 0]:
    import torch.cuda.amp as amp
    _TORCH_CUSTOM_FWD = amp.custom_fwd(cast_inputs=torch.float16)
    _TORCH_CUSTOM_BWD = amp.custom_bwd

else:
    _TORCH_CUSTOM_FWD = identity_decorator
    _TORCH_CUSTOM_BWD = identity_decorator

class SparseConvFunction(Function):
    @staticmethod
    @_TORCH_CUSTOM_FWD
    def forward(ctx,
                features,
                filters,
                indice_pairs,
                indice_pair_num,
                num_activate_out,
                algo,
                timer: CUDAKernelTimer = CUDAKernelTimer(False)):
        ctx.save_for_backward(indice_pairs, indice_pair_num, features, filters)
        ctx.algo = algo
        ctx.timer = timer
        try:
            return ops.indice_conv(features,
                                filters,
                                indice_pairs,
                                indice_pair_num,
                                num_activate_out,
                                False,
                                algo=algo,
                                timer=timer)
        except Exception as e:
            msg = "[Exception|indice_conv]"
            msg += f"feat={features.shape},w={filters.shape},pair={indice_pairs.shape},"
            msg += f"pairnum={indice_pair_num},act={num_activate_out},algo={algo}"
            print(msg, file=sys.stderr)
            spconv_save_debug_data((indice_pairs, indice_pair_num))
            raise e 

    @staticmethod
    @once_differentiable
    @_TORCH_CUSTOM_BWD
    def backward(ctx, grad_output):
        indice_pairs, indice_pair_num, features, filters = ctx.saved_tensors
        timer = ctx.timer
        try:
            input_bp, filters_bp = ops.indice_conv_backward(features,
                                                            filters,
                                                            grad_output,
                                                            indice_pairs,
                                                            indice_pair_num,
                                                            False,
                                                            algo=ctx.algo,
                                                            timer=timer)
        except Exception as e:
            msg = "[Exception|indice_conv_backward]"
            msg += f"feat={features.shape},w={filters.shape},pair={indice_pairs.shape},"
            msg += f"pairnum={indice_pair_num},do={grad_output.shape}"
            print(msg, file=sys.stderr)
            spconv_save_debug_data((indice_pairs, indice_pair_num))
            raise e 

        return input_bp, filters_bp, None, None, None, None, None


class SparseInverseConvFunction(Function):
    @staticmethod
    @_TORCH_CUSTOM_FWD
    def forward(ctx,
                features,
                filters,
                indice_pairs,
                indice_pair_num,
                num_activate_out,
                algo,
                timer: CUDAKernelTimer = CUDAKernelTimer(False)):
        ctx.save_for_backward(indice_pairs, indice_pair_num, features, filters)
        ctx.algo = algo
        ctx.timer = timer
        try:
            return ops.indice_conv(features,
                                filters,
                                indice_pairs,
                                indice_pair_num,
                                num_activate_out,
                                True,
                                False,
                                algo=algo,
                                timer=timer)
        except Exception as e:
            msg = "[Exception|indice_conv|inverse]"
            msg += f"feat={features.shape},w={filters.shape},pair={indice_pairs.shape},"
            msg += f"pairnum={indice_pair_num},act={num_activate_out},algo={algo}"
            print(msg, file=sys.stderr)
            spconv_save_debug_data((indice_pairs, indice_pair_num))
            raise e 

    @staticmethod
    @once_differentiable
    @_TORCH_CUSTOM_BWD
    def backward(ctx, grad_output):
        indice_pairs, indice_pair_num, features, filters = ctx.saved_tensors
        timer = ctx.timer
        try:
            input_bp, filters_bp = ops.indice_conv_backward(features,
                                                            filters,
                                                            grad_output,
                                                            indice_pairs,
                                                            indice_pair_num,
                                                            True,
                                                            False,
                                                            algo=ctx.algo,
                                                            timer=timer)
        except Exception as e:
            msg = "[Exception|indice_conv_backward|inverse]"
            msg += f"feat={features.shape},w={filters.shape},pair={indice_pairs.shape},"
            msg += f"pairnum={indice_pair_num},do={grad_output.shape}"
            print(msg, file=sys.stderr)
            spconv_save_debug_data((indice_pairs, indice_pair_num))
            raise e 

        return input_bp, filters_bp, None, None, None, None, None


class SparseImplicitGemmFunction(Function):
    @staticmethod
    @_TORCH_CUSTOM_FWD
    def forward(ctx,
                features: torch.Tensor,
                filters: torch.Tensor,
                pair_fwd: torch.Tensor,
                pair_bwd: torch.Tensor,
                pair_mask_fwd_splits: List[torch.Tensor],
                pair_mask_bwd_splits: List[torch.Tensor],
                mask_argsort_fwd_splits: List[torch.Tensor],
                mask_argsort_bwd_splits: List[torch.Tensor],
                num_activate_out: int,
                masks: List[np.ndarray],
                is_train: bool,
                is_subm: bool,
                timer: CUDAKernelTimer = CUDAKernelTimer(False)):
        try:
            out, mask_out, mask_width = ops.implicit_gemm(features, filters,
                                                        pair_fwd,
                                                        pair_mask_fwd_splits,
                                                        mask_argsort_fwd_splits,
                                                        num_activate_out, masks,
                                                        is_train, is_subm, timer)
        except Exception as e:
            msg = "[Exception|implicit_gemm]"
            msg += f"feat={features.shape},w={filters.shape},pair={pair_fwd.shape},"
            msg += f"act={num_activate_out},issubm={is_subm},istrain={is_train}"
            print(msg, file=sys.stderr)
            spconv_save_debug_data((pair_fwd, pair_bwd, pair_mask_fwd_splits, 
                pair_mask_bwd_splits, mask_argsort_fwd_splits, mask_argsort_bwd_splits,
                masks))
            raise e 
            
        ctx.save_for_backward(features, filters, pair_fwd, pair_bwd)
        ctx.mask_width = mask_width
        ctx.mask_out = mask_out
        ctx.timer = timer
        ctx.pair_mask_fwd_splits = pair_mask_fwd_splits
        ctx.mask_argsort_fwd_splits = mask_argsort_fwd_splits
        ctx.pair_mask_bwd_splits = pair_mask_bwd_splits
        ctx.mask_argsort_bwd_splits = mask_argsort_bwd_splits
        # ctx.num_activate_out = num_activate_out
        ctx.masks = masks
        ctx.is_subm = is_subm
        return out

    @staticmethod
    @once_differentiable
    @_TORCH_CUSTOM_BWD
    def backward(ctx, grad_output):
        features, filters, pair_fwd, pair_bwd = ctx.saved_tensors
        mask_width = ctx.mask_width
        mask_out = ctx.mask_out
        pair_mask_fwd_splits = ctx.pair_mask_fwd_splits
        mask_argsort_fwd_splits = ctx.mask_argsort_fwd_splits
        pair_mask_bwd_splits = ctx.pair_mask_bwd_splits
        mask_argsort_bwd_splits = ctx.mask_argsort_bwd_splits
        # num_activate_out = ctx.num_activate_out
        masks = ctx.masks
        is_subm = ctx.is_subm
        timer = ctx.timer
        try:
            input_bp, filters_bp = ops.implicit_gemm_backward(
                features,
                filters,
                grad_output,
                pair_fwd,
                pair_bwd,
                pair_mask_fwd_splits,
                pair_mask_bwd_splits,
                mask_argsort_fwd_splits,
                mask_argsort_bwd_splits,
                mask_output_fwd=mask_out,
                masks=masks,
                mask_width=mask_width,
                is_subm=is_subm,
                timer=timer)
        except Exception as e:
            msg = "[Exception|implicit_gemm_backward]"
            msg += f"feat={features.shape},w={filters.shape},pair={pair_fwd.shape},"
            msg += f"issubm={is_subm},do={grad_output.shape}"
            print(msg, file=sys.stderr)
            spconv_save_debug_data((pair_fwd, pair_bwd, pair_mask_fwd_splits, 
                pair_mask_bwd_splits, mask_argsort_fwd_splits, mask_argsort_bwd_splits,
                masks))
            raise e 

        None_9 = [None] * 11
        return (input_bp, filters_bp, *None_9)


class SubMConvFunction(Function):
    @staticmethod
    @_TORCH_CUSTOM_FWD
    def forward(ctx,
                features,
                filters,
                indice_pairs,
                indice_pair_num,
                num_activate_out,
                algo,
                timer: CUDAKernelTimer = CUDAKernelTimer(False)):
        ctx.save_for_backward(indice_pairs, indice_pair_num, features, filters)
        ctx.algo = algo
        ctx.timer = timer
        try:
            return ops.indice_conv(features,
                                filters,
                                indice_pairs,
                                indice_pair_num,
                                num_activate_out,
                                False,
                                True,
                                algo=algo,
                                timer=timer)
        except Exception as e:
            msg = "[Exception|indice_conv|subm]"
            msg += f"feat={features.shape},w={filters.shape},pair={indice_pairs.shape},"
            msg += f"pairnum={indice_pair_num},act={num_activate_out},algo={algo}"
            print(msg, file=sys.stderr)
            spconv_save_debug_data((indice_pairs, indice_pair_num))
            raise e 

    @staticmethod
    @once_differentiable
    @_TORCH_CUSTOM_BWD
    def backward(ctx, grad_output):
        indice_pairs, indice_pair_num, features, filters = ctx.saved_tensors
        timer = ctx.timer
        try:
            input_bp, filters_bp = ops.indice_conv_backward(features,
                                                            filters,
                                                            grad_output,
                                                            indice_pairs,
                                                            indice_pair_num,
                                                            False,
                                                            True,
                                                            algo=ctx.algo,
                                                            timer=timer)
        except Exception as e:
            msg = "[Exception|indice_conv_backward|subm]"
            msg += f"feat={features.shape},w={filters.shape},pair={indice_pairs.shape},"
            msg += f"pairnum={indice_pair_num},do={grad_output.shape}"
            print(msg, file=sys.stderr)
            spconv_save_debug_data((indice_pairs, indice_pair_num))
            raise e 


        return input_bp, filters_bp, None, None, None, None, None


class SparseMaxPoolFunction(Function):
    @staticmethod
    @_TORCH_CUSTOM_FWD
    def forward(ctx, features, indice_pairs, indice_pair_num,
                num_activate_out):
        out = ops.indice_maxpool(features, indice_pairs, indice_pair_num,
                                 num_activate_out)
        ctx.save_for_backward(indice_pairs, indice_pair_num, features, out)
        return out

    @staticmethod
    @once_differentiable
    @_TORCH_CUSTOM_BWD
    def backward(ctx, grad_output):
        indice_pairs, indice_pair_num, features, out = ctx.saved_tensors
        input_bp = ops.indice_maxpool_backward(features, out, grad_output,
                                               indice_pairs, indice_pair_num)
        return input_bp, None, None, None


class SparseMaxPoolImplicitGemmFunction(Function):
    @staticmethod
    @_TORCH_CUSTOM_FWD
    def forward(ctx, features: torch.Tensor, indice_pairs_fwd: torch.Tensor,
                indice_pairs_bwd: torch.Tensor, num_activate_out: int):
        out = ops.indice_maxpool_implicit_gemm(features, indice_pairs_fwd,
                                               num_activate_out)
        ctx.save_for_backward(indice_pairs_bwd, features, out)
        return out

    @staticmethod
    @once_differentiable
    @_TORCH_CUSTOM_BWD
    def backward(ctx, grad_output):
        indice_pairs_bwd, features, out = ctx.saved_tensors
        input_bp = ops.indice_maxpool_implicit_gemm_backward(
            features, out, grad_output, indice_pairs_bwd)
        return input_bp, None, None, None


indice_conv = SparseConvFunction.apply
implicit_gemm = SparseImplicitGemmFunction.apply
indice_inverse_conv = SparseInverseConvFunction.apply
indice_subm_conv = SubMConvFunction.apply
indice_maxpool = SparseMaxPoolFunction.apply
indice_maxpool_implicit_gemm = SparseMaxPoolImplicitGemmFunction.apply


<<<<<<< HEAD
def sparse_add(a: SparseConvTensor, b: SparseConvTensor):
    a_th = torch.sparse_coo_tensor(a.indices.T, a.features)
    b_th = torch.sparse_coo_tensor(b.indices.T, b.features)
    a_shape = a.spatial_shape
    b_shape = b.spatial_shape

    res_shape = []
    for sa, sb in zip(a_shape, b_shape):
        res_shape.append(max(sa, sb))
    c_th = a_th + b_th 
    c_th_inds = c_th.indices().T.contiguous()
    assert c_th.is_contiguous()
    return SparseConvTensor(c_th.values(), c_th_inds, res_shape, max(a.batch_size, b.batch_size))
=======
def _indice_to_scalar(indices: torch.Tensor, shape: List[int]):
    assert indices.shape[1] == len(shape)
    stride = to_stride(np.array(shape, dtype=np.int64))
    scalar_inds = indices[:, -1].clone()
    for i in range(len(shape) - 1):
        scalar_inds += stride[i] * indices[:, i]
    return scalar_inds.contiguous()

def sparse_add_hash_based(*tens: SparseConvTensor):
    """ sparse add with misaligned indices.
    if you use sparse add, the indice_dict will be dropped and impossible
    to use inverse.
    There is only one situation that keep indices: there is one operand that
    its indices is output indices.
    
    """
    table_size = 0
    max_num_indices = 0
    max_num_indices_idx = 0
    for i, ten in enumerate(tens):
        assert ten.spatial_shape == tens[0].spatial_shape
        assert ten.batch_size == tens[0].batch_size
        assert ten.features.shape[1] == tens[0].features.shape[1]
        table_size += ten.features.shape[0]
        if max_num_indices < ten.features.shape[0]:
            max_num_indices_idx = i
            max_num_indices = ten.features.shape[0]
        
    first = tens[0]
    feat = first.features
    shape = [first.batch_size, *first.spatial_shape]
    whole_shape = int(np.prod(shape))
    table_size *= 2
    k_type = torch.int32
    if whole_shape >= _MAX_INT32:
        k_type = torch.int64
    table = HashTable(first.features.device, k_type, torch.int32, table_size)
    scalars: List[torch.Tensor] = []
    for ten in tens:
        indices = ten.indices
        if whole_shape >= _MAX_INT32:
            indices = indices.long()
        scalar = _indice_to_scalar(indices, shape)
        scalars.append(scalar)
        table.insert(scalar)
    # assign arange to values of hash table
    count = table.assign_arange_()
    count_val = count.item()
    out_features = torch.zeros([int(count_val), feat.shape[1]], dtype=feat.dtype, device=feat.device)
    out_indices = torch.zeros([int(count_val), first.indices.shape[1]], dtype=first.indices.dtype, device=first.indices.device)
    for ten, scalar in zip(tens, scalars):
        out_inds, _ = table.query(scalar)
        out_inds = out_inds.long()
        out_features[out_inds] += ten.features
        out_indices[out_inds] = ten.indices
    res = SparseConvTensor(out_features, out_indices, first.spatial_shape, first.batch_size, 
        benchmark=first.benchmark)
    if count_val == max_num_indices:
        res.indice_dict = tens[max_num_indices_idx].indice_dict
    res.benchmark_record = first.benchmark_record
    res._timer = first._timer 
    res.thrust_allocator = first.thrust_allocator
    return res 

def sparse_add(*tens: SparseConvTensor):
    """reuse torch.sparse. the internal is sort + unique 
    """
    max_num_indices = 0
    max_num_indices_idx = 0
    ten_ths: List[torch.Tensor] = []
    first = tens[0]
    res_shape = [first.batch_size, *first.spatial_shape, first.features.shape[1]]

    for i, ten in enumerate(tens):
        assert ten.spatial_shape == tens[0].spatial_shape
        assert ten.batch_size == tens[0].batch_size
        assert ten.features.shape[1] == tens[0].features.shape[1]
        if max_num_indices < ten.features.shape[0]:
            max_num_indices_idx = i
            max_num_indices = ten.features.shape[0]
        ten_ths.append(torch.sparse_coo_tensor(ten.indices.T, ten.features, res_shape, requires_grad=True))
    
    c_th = reduce(lambda x, y: x + y, ten_ths).coalesce()
    c_th_inds = c_th.indices().T.contiguous().int()
    c_th_values = c_th.values()
    assert c_th_values.is_contiguous()

    res = SparseConvTensor(c_th_values, c_th_inds, first.spatial_shape, first.batch_size, 
        benchmark=first.benchmark)
    if c_th_values.shape[0] == max_num_indices:
        res.indice_dict = tens[max_num_indices_idx].indice_dict
    res.benchmark_record = first.benchmark_record
    res._timer = first._timer 
    res.thrust_allocator = first.thrust_allocator
    return res 
>>>>>>> 8aa0f1f7
<|MERGE_RESOLUTION|>--- conflicted
+++ resolved
@@ -364,21 +364,6 @@
 indice_maxpool_implicit_gemm = SparseMaxPoolImplicitGemmFunction.apply
 
 
-<<<<<<< HEAD
-def sparse_add(a: SparseConvTensor, b: SparseConvTensor):
-    a_th = torch.sparse_coo_tensor(a.indices.T, a.features)
-    b_th = torch.sparse_coo_tensor(b.indices.T, b.features)
-    a_shape = a.spatial_shape
-    b_shape = b.spatial_shape
-
-    res_shape = []
-    for sa, sb in zip(a_shape, b_shape):
-        res_shape.append(max(sa, sb))
-    c_th = a_th + b_th 
-    c_th_inds = c_th.indices().T.contiguous()
-    assert c_th.is_contiguous()
-    return SparseConvTensor(c_th.values(), c_th_inds, res_shape, max(a.batch_size, b.batch_size))
-=======
 def _indice_to_scalar(indices: torch.Tensor, shape: List[int]):
     assert indices.shape[1] == len(shape)
     stride = to_stride(np.array(shape, dtype=np.int64))
@@ -473,5 +458,4 @@
     res.benchmark_record = first.benchmark_record
     res._timer = first._timer 
     res.thrust_allocator = first.thrust_allocator
-    return res 
->>>>>>> 8aa0f1f7
+    return res 